--- conflicted
+++ resolved
@@ -94,19 +94,11 @@
 server = Server("Travel_AI")
 AUTH_TOKEN = os.getenv("AUTH_TOKEN", "letmein")
 MOCK_USERS = {
-<<<<<<< HEAD
-    "RochitSudhan#1802": "+91 8197082621"
-}
-
-# Gemini configuration
-GEMINI_API_KEY = os.getenv("GEMINI_API_KEY", "AIzaSyCo_9pVuEiuCK2r-7R1ztttv2W1pSFBaDE")
-=======
     "abc123token": "1234567890" # real phone number was used to validate for Puch.ai hackathon
 }
 
 # Gemini configuration
 GEMINI_API_KEY =" Add your gemini API key here"
->>>>>>> d72cca8a
 GEMINI_MODEL = os.getenv("GEMINI_MODEL", "gemini-1.5-flash")
 if GEMINI_API_KEY:
     try:
